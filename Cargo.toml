--- conflicted
+++ resolved
@@ -6,11 +6,7 @@
 description = "A native rust git library"
 readme = "README.md"
 repository = "https://github.com/lnds/rs-git-lib"
-<<<<<<< HEAD
-license = "MIT OR Apache-2.0"
-=======
 license = "MIT OR Apache License 2.0"
->>>>>>> a3a68230
 keywords = ["git"]
 categories = ["development-tools"]
 # See more keys and their definitions at https://doc.rust-lang.org/cargo/reference/manifest.html
